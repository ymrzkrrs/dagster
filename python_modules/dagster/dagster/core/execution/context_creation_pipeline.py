import logging
import sys
from abc import ABC, abstractproperty
from contextlib import contextmanager
from typing import (
    TYPE_CHECKING,
    AbstractSet,
    Any,
    Callable,
    Dict,
    Generator,
    Generic,
    Iterable,
    List,
    NamedTuple,
    Optional,
    Type,
    TypeVar,
    Union,
    cast,
)

from dagster import check
from dagster.core.definitions import (
    ExecutorDefinition,
    IntermediateStorageDefinition,
    ModeDefinition,
    PipelineDefinition,
)
from dagster.core.definitions.executor import check_cross_process_constraints
from dagster.core.definitions.pipeline_base import IPipeline
from dagster.core.definitions.resource import ScopedResourcesBuilder
from dagster.core.errors import DagsterError, DagsterUserCodeExecutionError
from dagster.core.events import DagsterEvent
from dagster.core.execution.memoization import validate_reexecution_memoization
from dagster.core.execution.plan.plan import ExecutionPlan
from dagster.core.execution.resources_init import (
    get_required_resource_keys_to_init,
    resource_initialization_manager,
)
from dagster.core.execution.retries import RetryMode
from dagster.core.executor.init import InitExecutorContext
from dagster.core.instance import DagsterInstance
from dagster.core.log_manager import DagsterLogManager, DagsterLoggingMetadata
from dagster.core.storage.init import InitIntermediateStorageContext
from dagster.core.storage.intermediate_storage import IntermediateStorage
from dagster.core.storage.pipeline_run import PipelineRun
from dagster.core.storage.type_storage import construct_type_storage_plugin_registry
from dagster.core.system_config.objects import ResolvedRunConfig
from dagster.loggers import default_loggers, default_system_loggers
from dagster.utils import EventGenerationManager
from dagster.utils.error import serializable_error_info_from_exc_info

from .context.logger import InitLoggerContext
from .context.system import (
    ExecutionData,
    IPlanContext,
    PlanData,
    PlanExecutionContext,
    PlanOrchestrationContext,
)

if TYPE_CHECKING:
    from dagster.core.executor.base import Executor
    from dagster.core.execution.plan.outputs import StepOutputHandle


def initialize_console_manager(pipeline_run: Optional[PipelineRun]) -> DagsterLogManager:
    # initialize default colored console logger
    loggers = []
    for logger_def, logger_config in default_system_loggers():
        loggers.append(
            logger_def.logger_fn(
                InitLoggerContext(
                    logger_config, logger_def, run_id=pipeline_run.run_id if pipeline_run else None
                )
            )
        )
    return DagsterLogManager(
        DagsterLoggingMetadata(
            pipeline_tags=pipeline_run.tags if pipeline_run and pipeline_run.tags else {}
        ),
        loggers,
    )


def construct_intermediate_storage_data(
    storage_init_context: InitIntermediateStorageContext,
) -> IntermediateStorage:
    return storage_init_context.intermediate_storage_def.intermediate_storage_creation_fn(
        storage_init_context
    )


def executor_def_from_config(
    mode_definition: ModeDefinition, resolved_run_config: ResolvedRunConfig
) -> ExecutorDefinition:
    selected_executor = resolved_run_config.execution.execution_engine_name
    if selected_executor is None:
        if len(mode_definition.executor_defs) == 1:
            return mode_definition.executor_defs[0]

        check.failed(
            f"No executor selected but there are {len(mode_definition.executor_defs)} options."
        )

    else:
        for executor_def in mode_definition.executor_defs:
            if executor_def.name == selected_executor:
                return executor_def

        check.failed(
            f'Could not find executor "{selected_executor}". This should have been caught at config validation time.'
        )


# This represents all the data that is passed *into* context creation process.
# The remainder of the objects generated (e.g. loggers, resources) are created
# using user-defined code that may fail at runtime and result in the emission
# of a pipeline init failure events. The data in this object are passed all
# over the place during the context creation process so grouping here for
# ease of argument passing etc.
class ContextCreationData(NamedTuple):
    pipeline: IPipeline
    resolved_run_config: ResolvedRunConfig
    pipeline_run: PipelineRun
    mode_def: ModeDefinition
    intermediate_storage_def: IntermediateStorageDefinition
    executor_def: ExecutorDefinition
    instance: DagsterInstance
    resource_keys_to_init: AbstractSet[str]
    execution_plan: ExecutionPlan

    @property
    def pipeline_def(self) -> PipelineDefinition:
        return self.pipeline.get_definition()


def create_context_creation_data(
    pipeline: IPipeline,
    execution_plan: ExecutionPlan,
    run_config: Dict[str, Any],
    pipeline_run: PipelineRun,
    instance: DagsterInstance,
) -> "ContextCreationData":
    pipeline_def = pipeline.get_definition()
    resolved_run_config = ResolvedRunConfig.build(pipeline_def, run_config, mode=pipeline_run.mode)

    mode_def = pipeline_def.get_mode_definition(pipeline_run.mode)
    intermediate_storage_def = resolved_run_config.intermediate_storage_def_for_mode(mode_def)
    executor_def = executor_def_from_config(mode_def, resolved_run_config)

    return ContextCreationData(
        pipeline=pipeline,
        resolved_run_config=resolved_run_config,
        pipeline_run=pipeline_run,
        mode_def=mode_def,
        intermediate_storage_def=intermediate_storage_def,
        executor_def=executor_def,
        instance=instance,
        resource_keys_to_init=get_required_resource_keys_to_init(
            execution_plan, pipeline_def, resolved_run_config, intermediate_storage_def
        ),
        execution_plan=execution_plan,
    )


def create_plan_data(
    context_creation_data: "ContextCreationData", raise_on_error: bool, retry_mode: RetryMode
) -> PlanData:
    return PlanData(
        pipeline=context_creation_data.pipeline,
        pipeline_run=context_creation_data.pipeline_run,
        instance=context_creation_data.instance,
        execution_plan=context_creation_data.execution_plan,
        raise_on_error=raise_on_error,
        retry_mode=retry_mode,
    )


def create_execution_data(
    context_creation_data: "ContextCreationData",
    scoped_resources_builder: ScopedResourcesBuilder,
    intermediate_storage: IntermediateStorage,
) -> ExecutionData:
    return ExecutionData(
        scoped_resources_builder=scoped_resources_builder,
        intermediate_storage=intermediate_storage,
        intermediate_storage_def=context_creation_data.intermediate_storage_def,
        resolved_run_config=context_creation_data.resolved_run_config,
        pipeline_def=context_creation_data.pipeline_def,
        mode_def=context_creation_data.pipeline_def.get_mode_definition(
            context_creation_data.resolved_run_config.mode
        ),
    )


TContextType = TypeVar("TContextType", bound=IPlanContext)


class ExecutionContextManager(Generic[TContextType], ABC):
    def __init__(
        self,
        event_generator: Generator[Union[DagsterEvent, TContextType], None, None],
        raise_on_error: Optional[bool] = False,
    ):
        self._manager = EventGenerationManager[TContextType](
            generator=event_generator, object_cls=self.context_type, require_object=raise_on_error
        )

    @abstractproperty
    def context_type(self) -> Type[TContextType]:
        pass

    def prepare_context(self) -> Iterable[DagsterEvent]:  # ode to Preparable
        return self._manager.generate_setup_events()

    def get_context(self) -> TContextType:
        return self._manager.get_object()

    def shutdown_context(self) -> Iterable[DagsterEvent]:
        return self._manager.generate_teardown_events()

    def get_generator(self) -> Generator[Union[DagsterEvent, IPlanContext], None, None]:
        return self._manager.generator


def execution_context_event_generator(
    pipeline: IPipeline,
    execution_plan: ExecutionPlan,
    run_config: Dict[str, Any],
    pipeline_run: PipelineRun,
    instance: DagsterInstance,
    retry_mode: RetryMode,
    scoped_resources_builder_cm: Optional[
        Callable[..., EventGenerationManager[ScopedResourcesBuilder]]
    ] = None,
    intermediate_storage: Optional[IntermediateStorage] = None,
    raise_on_error: Optional[bool] = False,
    output_capture: Optional[Dict["StepOutputHandle", Any]] = None,
) -> Generator[Union[DagsterEvent, PlanExecutionContext], None, None]:
    scoped_resources_builder_cm = cast(
        Callable[..., EventGenerationManager[ScopedResourcesBuilder]],
        check.opt_callable_param(
            scoped_resources_builder_cm,
            "scoped_resources_builder_cm",
            default=resource_initialization_manager,
        ),
    )

    execution_plan = check.inst_param(execution_plan, "execution_plan", ExecutionPlan)
    pipeline_def = pipeline.get_definition()

    run_config = check.dict_param(run_config, "run_config", key_type=str)
    pipeline_run = check.inst_param(pipeline_run, "pipeline_run", PipelineRun)
    instance = check.inst_param(instance, "instance", DagsterInstance)

    intermediate_storage = check.opt_inst_param(
        intermediate_storage, "intermediate_storage_data", IntermediateStorage
    )
    raise_on_error = check.bool_param(raise_on_error, "raise_on_error")

    context_creation_data = create_context_creation_data(
        pipeline,
        execution_plan,
        run_config,
        pipeline_run,
        instance,
    )

    log_manager = create_log_manager(context_creation_data)
    resource_defs = pipeline_def.get_required_resource_defs_for_mode(
        context_creation_data.resolved_run_config.mode
    )

    resources_manager = scoped_resources_builder_cm(
        resource_defs=resource_defs,
        resource_configs=context_creation_data.resolved_run_config.resources,
        log_manager=log_manager,
        execution_plan=execution_plan,
        pipeline_run=context_creation_data.pipeline_run,
        resource_keys_to_init=context_creation_data.resource_keys_to_init,
        instance=instance,
        emit_persistent_events=True,
        pipeline_def_for_backwards_compat=pipeline_def,
    )
    yield from resources_manager.generate_setup_events()
    scoped_resources_builder = check.inst(resources_manager.get_object(), ScopedResourcesBuilder)

    intermediate_storage = create_intermediate_storage(
        context_creation_data,
        intermediate_storage,
        scoped_resources_builder,
    )

    execution_context = PlanExecutionContext(
        plan_data=create_plan_data(context_creation_data, raise_on_error, retry_mode),
        execution_data=create_execution_data(
            context_creation_data, scoped_resources_builder, intermediate_storage
        ),
        log_manager=log_manager,
        output_capture=output_capture,
    )

    _validate_plan_with_context(execution_context, execution_plan)

    yield execution_context
    yield from resources_manager.generate_teardown_events()


class PlanOrchestrationContextManager(ExecutionContextManager[PlanOrchestrationContext]):
    def __init__(
        self,
        context_event_generator: Callable[
            ..., Generator[Union[DagsterEvent, PlanOrchestrationContext], None, None]
        ],
        pipeline: IPipeline,
        execution_plan: ExecutionPlan,
        run_config: Dict[str, Any],
        pipeline_run: PipelineRun,
        instance: DagsterInstance,
        raise_on_error: Optional[bool] = False,
        output_capture: Optional[Dict["StepOutputHandle", Any]] = None,
        executor_defs: Optional[List[ExecutorDefinition]] = None,
    ):
        event_generator = context_event_generator(
            pipeline,
            execution_plan,
            run_config,
            pipeline_run,
            instance,
            raise_on_error,
            executor_defs,
            output_capture,
        )
        super(PlanOrchestrationContextManager, self).__init__(event_generator)

    @property
    def context_type(self) -> Type[PlanOrchestrationContext]:
        return PlanOrchestrationContext


def orchestration_context_event_generator(
    pipeline: IPipeline,
    execution_plan: ExecutionPlan,
    run_config: Dict[str, Any],
    pipeline_run: PipelineRun,
    instance: DagsterInstance,
    raise_on_error: bool,
    executor_defs: Optional[List[ExecutorDefinition]],
    output_capture: Optional[Dict["StepOutputHandle", Any]],
) -> Generator[Union[DagsterEvent, PlanOrchestrationContext], None, None]:
    check.invariant(executor_defs is None)
    context_creation_data = create_context_creation_data(
        pipeline,
        execution_plan,
        run_config,
        pipeline_run,
        instance,
    )

    log_manager = create_log_manager(context_creation_data)

    try:
        executor = create_executor(context_creation_data)

        execution_context = PlanOrchestrationContext(
            plan_data=create_plan_data(context_creation_data, raise_on_error, executor.retries),
            log_manager=log_manager,
            executor=executor,
            output_capture=output_capture,
        )

        _validate_plan_with_context(execution_context, execution_plan)

        yield execution_context
    except DagsterError as dagster_error:
        dagster_error = cast(DagsterUserCodeExecutionError, dagster_error)
        user_facing_exc_info = (
            # pylint does not know original_exc_info exists is is_user_code_error is true
            # pylint: disable=no-member
            dagster_error.original_exc_info
            if dagster_error.is_user_code_error
            else sys.exc_info()
        )
        error_info = serializable_error_info_from_exc_info(user_facing_exc_info)

        event = DagsterEvent.pipeline_failure(
            pipeline_context_or_name=pipeline_run.pipeline_name,
            context_msg=(
                f'Pipeline failure during initialization for pipeline "{pipeline_run.pipeline_name}". '
                "This may be due to a failure in initializing the executor or one of the loggers."
            ),
            error_info=error_info,
        )
        log_manager.log_dagster_event(
            level=logging.ERROR, msg=event.message or "", dagster_event=event
        )
        yield event

        if raise_on_error:
            raise dagster_error


class PlanExecutionContextManager(ExecutionContextManager[PlanExecutionContext]):
    def __init__(
        self,
        pipeline: IPipeline,
        execution_plan: ExecutionPlan,
        run_config: Dict[str, Any],
        pipeline_run: PipelineRun,
        instance: DagsterInstance,
        retry_mode: RetryMode,
        scoped_resources_builder_cm: Optional[
            Callable[..., EventGenerationManager[ScopedResourcesBuilder]]
        ] = None,
        raise_on_error: Optional[bool] = False,
        output_capture: Optional[Dict["StepOutputHandle", Any]] = None,
    ):
        super(PlanExecutionContextManager, self).__init__(
            execution_context_event_generator(
                pipeline,
                execution_plan,
                run_config,
                pipeline_run,
                instance,
                retry_mode,
                scoped_resources_builder_cm,
                raise_on_error=raise_on_error,
                output_capture=output_capture,
            )
        )

    @property
    def context_type(self) -> Type[PlanExecutionContext]:
        return PlanExecutionContext


# perform any plan validation that is dependent on access to the pipeline context
def _validate_plan_with_context(
    pipeline_context: IPlanContext, execution_plan: ExecutionPlan
) -> None:
    validate_reexecution_memoization(pipeline_context, execution_plan)


def create_intermediate_storage(
    context_creation_data: ContextCreationData,
    intermediate_storage_data: Optional[IntermediateStorage],
    scoped_resources_builder: ScopedResourcesBuilder,
) -> IntermediateStorage:

    resolved_run_config, pipeline_def, intermediate_storage_def, pipeline_run = (
        context_creation_data.resolved_run_config,
        context_creation_data.pipeline_def,
        context_creation_data.intermediate_storage_def,
        context_creation_data.pipeline_run,
    )
    intermediate_storage_data = (
        intermediate_storage_data
        if intermediate_storage_data
        else construct_intermediate_storage_data(
            InitIntermediateStorageContext(
                pipeline_def=pipeline_def,
                mode_def=context_creation_data.mode_def,
                intermediate_storage_def=intermediate_storage_def,
                intermediate_storage_config=resolved_run_config.intermediate_storage.intermediate_storage_config,
                pipeline_run=pipeline_run,
                instance=context_creation_data.instance,
                resolved_run_config=resolved_run_config,
                type_storage_plugin_registry=construct_type_storage_plugin_registry(
                    pipeline_def, intermediate_storage_def
                ),
                resources=scoped_resources_builder.build(
                    context_creation_data.intermediate_storage_def.required_resource_keys,
                ),
            )
        )
    )

    return intermediate_storage_data


def create_executor(context_creation_data: ContextCreationData) -> "Executor":
    check.inst_param(context_creation_data, "context_creation_data", ContextCreationData)
    init_context = InitExecutorContext(
        pipeline=context_creation_data.pipeline,
        executor_def=context_creation_data.executor_def,
        executor_config=context_creation_data.resolved_run_config.execution.execution_engine_config,
        instance=context_creation_data.instance,
    )
    check_cross_process_constraints(init_context)
    return context_creation_data.executor_def.executor_creation_fn(init_context)


@contextmanager
def scoped_pipeline_context(
    execution_plan: ExecutionPlan,
    pipeline: IPipeline,
    run_config: Dict[str, Any],
    pipeline_run: PipelineRun,
    instance: DagsterInstance,
    scoped_resources_builder_cm: Optional[
        Callable[..., EventGenerationManager[ScopedResourcesBuilder]]
    ] = resource_initialization_manager,
    raise_on_error: Optional[bool] = False,
) -> Generator[PlanExecutionContext, None, None]:
    """Utility context manager which acts as a very thin wrapper around
    `pipeline_initialization_manager`, iterating through all the setup/teardown events and
    discarding them.  It yields the resulting `pipeline_context`.

    Should only be used where we need to reconstruct the pipeline context, ignoring any yielded
    events (e.g. PipelineExecutionResult, dagstermill, unit tests, etc)
    """
    check.inst_param(execution_plan, "execution_plan", ExecutionPlan)
    check.inst_param(pipeline, "pipeline", IPipeline)
    check.dict_param(run_config, "run_config", key_type=str)
    check.inst_param(pipeline_run, "pipeline_run", PipelineRun)
    check.inst_param(instance, "instance", DagsterInstance)
    check.callable_param(scoped_resources_builder_cm, "scoped_resources_builder_cm")

    initialization_manager = PlanExecutionContextManager(
        pipeline,
        execution_plan,
        run_config,
        pipeline_run,
        instance,
        RetryMode.DISABLED,
        scoped_resources_builder_cm=scoped_resources_builder_cm,
        raise_on_error=raise_on_error,
    )
    for _ in initialization_manager.prepare_context():
        pass

    try:
        yield check.inst(initialization_manager.get_context(), PlanExecutionContext)
    finally:
        for _ in initialization_manager.shutdown_context():
            pass


def create_log_manager(context_creation_data: ContextCreationData) -> DagsterLogManager:
    check.inst_param(context_creation_data, "context_creation_data", ContextCreationData)

    pipeline_def, mode_def, resolved_run_config, pipeline_run = (
        context_creation_data.pipeline_def,
        context_creation_data.mode_def,
        context_creation_data.resolved_run_config,
        context_creation_data.pipeline_run,
    )

    # The following logic is tightly coupled to the processing of logger config in
    # python_modules/dagster/dagster/core/system_config/objects.py#config_map_loggers
    # Changes here should be accompanied checked against that function, which applies config mapping
    # via ConfigurableDefinition (@configured) to incoming logger configs. See docstring for more details.

    loggers = []
    for logger_key, logger_def in mode_def.loggers.items() or default_loggers().items():
        if logger_key in resolved_run_config.loggers:
            loggers.append(
                logger_def.logger_fn(
                    InitLoggerContext(
                        resolved_run_config.loggers.get(logger_key, {}).get("config"),
                        logger_def,
                        pipeline_def=pipeline_def,
                        run_id=pipeline_run.run_id,
                    )
                )
            )

    if not loggers:
        for (logger_def, logger_config) in default_system_loggers():
            loggers.append(
                logger_def.logger_fn(
                    InitLoggerContext(
                        logger_config,
                        logger_def,
                        pipeline_def=pipeline_def,
                        run_id=pipeline_run.run_id,
                    )
                )
            )

<<<<<<< HEAD
    # should this be first in loggers list?
    loggers.extend(context_creation_data.instance.get_loggers())
=======
    handlers = [context_creation_data.instance.get_event_log_handler()]
>>>>>>> 19bbf385

    return DagsterLogManager(
        logging_metadata=get_logging_metadata(pipeline_run),
        loggers=loggers,
        handlers=handlers,
    )


def _create_context_free_log_manager(
    instance: DagsterInstance, pipeline_run: PipelineRun, pipeline_def: PipelineDefinition
) -> DagsterLogManager:
    """In the event of pipeline initialization failure, we want to be able to log the failure
    without a dependency on the PlanExecutionContext to initialize DagsterLogManager.
    Args:
        pipeline_run (dagster.core.storage.pipeline_run.PipelineRun)
        pipeline_def (dagster.definitions.PipelineDefinition)
    """
    check.inst_param(instance, "instance", DagsterInstance)
    check.inst_param(pipeline_run, "pipeline_run", PipelineRun)
    check.inst_param(pipeline_def, "pipeline_def", PipelineDefinition)

<<<<<<< HEAD
    loggers = instance.get_loggers()
=======
    loggers = []
>>>>>>> 19bbf385
    # Use the default logger
    for (logger_def, logger_config) in default_system_loggers():
        loggers += [
            logger_def.logger_fn(
                InitLoggerContext(
                    logger_config,
                    logger_def,
                    pipeline_def=pipeline_def,
                    run_id=pipeline_run.run_id,
                )
            )
        ]

    handlers = [instance.get_event_log_handler()]

    return DagsterLogManager(get_logging_metadata(pipeline_run), loggers, handlers)


def get_logging_metadata(pipeline_run: PipelineRun) -> DagsterLoggingMetadata:
    check.opt_inst_param(pipeline_run, "pipeline_run", PipelineRun)
    return DagsterLoggingMetadata(
        run_id=pipeline_run.run_id,
        pipeline_name=pipeline_run.pipeline_name,
        pipeline_tags=pipeline_run.tags,
    )<|MERGE_RESOLUTION|>--- conflicted
+++ resolved
@@ -580,12 +580,7 @@
                 )
             )
 
-<<<<<<< HEAD
-    # should this be first in loggers list?
-    loggers.extend(context_creation_data.instance.get_loggers())
-=======
     handlers = [context_creation_data.instance.get_event_log_handler()]
->>>>>>> 19bbf385
 
     return DagsterLogManager(
         logging_metadata=get_logging_metadata(pipeline_run),
@@ -607,11 +602,7 @@
     check.inst_param(pipeline_run, "pipeline_run", PipelineRun)
     check.inst_param(pipeline_def, "pipeline_def", PipelineDefinition)
 
-<<<<<<< HEAD
-    loggers = instance.get_loggers()
-=======
     loggers = []
->>>>>>> 19bbf385
     # Use the default logger
     for (logger_def, logger_config) in default_system_loggers():
         loggers += [
