import logging
import sys
from typing import List, Optional

from dagster import check
from dagster.config import Field
from dagster.config.validate import process_config
from dagster.core.definitions.executor import (
    ExecutorDefinition,
    check_cross_process_constraints,
    default_executors,
)
from dagster.core.definitions.reconstructable import ReconstructablePipeline
from dagster.core.definitions.run_config import selector_for_named_defs
from dagster.core.errors import (
    DagsterError,
    DagsterInvalidConfigError,
    DagsterInvariantViolationError,
)
from dagster.core.events import DagsterEvent
from dagster.core.execution.plan.plan import ExecutionPlan
from dagster.core.executor.init import InitExecutorContext
from dagster.core.instance import DagsterInstance
from dagster.core.log_manager import DagsterLogManager
from dagster.core.storage.pipeline_run import PipelineRun, PipelineRunStatus
from dagster.loggers import default_system_loggers
from dagster.utils import ensure_single_item
from dagster.utils.error import serializable_error_info_from_exc_info

from .api import ExecuteRunWithPlanIterable, pipeline_execution_iterator
from .context.logger import InitLoggerContext
from .context.system import PlanData, PlanOrchestrationContext
from .context_creation_pipeline import PlanOrchestrationContextManager, get_logging_metadata


def _get_host_mode_executor(recon_pipeline, run_config, executor_defs, instance):
    execution_config = run_config.get("execution", {})
    execution_config_type = Field(
        selector_for_named_defs(executor_defs), default_value={executor_defs[0].name: {}}
    ).config_type

    config_evr = process_config(execution_config_type, execution_config)
    if not config_evr.success:
        raise DagsterInvalidConfigError(
            "Error processing execution config {}".format(execution_config),
            config_evr.errors,
            execution_config,
        )

    execution_config_value = config_evr.value

    executor_name, executor_config = ensure_single_item(execution_config_value)

    executor_defs_by_name = {executor_def.name: executor_def for executor_def in executor_defs}
    executor_def = executor_defs_by_name[executor_name]

    init_context = InitExecutorContext(
        pipeline=recon_pipeline,
        executor_def=executor_def,
        executor_config=executor_config["config"],
        instance=instance,
    )
    check_cross_process_constraints(init_context)
    return executor_def.executor_creation_fn(init_context)


def host_mode_execution_context_event_generator(
    pipeline,
    execution_plan,
    run_config,
    pipeline_run,
    instance,
    raise_on_error,
    executor_defs,
    output_capture,
):
    check.inst_param(execution_plan, "execution_plan", ExecutionPlan)
    check.inst_param(pipeline, "pipeline", ReconstructablePipeline)

    check.dict_param(run_config, "run_config", key_type=str)
    check.inst_param(pipeline_run, "pipeline_run", PipelineRun)
    check.inst_param(instance, "instance", DagsterInstance)
    executor_defs = check.list_param(executor_defs, "executor_defs", of_type=ExecutorDefinition)
    check.bool_param(raise_on_error, "raise_on_error")
    check.invariant(output_capture is None)

    execution_context = None

    loggers = []

    for (logger_def, logger_config) in default_system_loggers():
        loggers.append(
            logger_def.logger_fn(
                InitLoggerContext(
                    logger_config,
                    pipeline_def=None,
                    logger_def=logger_def,
                    run_id=pipeline_run.run_id,
                )
            )
        )

<<<<<<< HEAD
    loggers.extend(instance.get_loggers())
=======
    handlers = [instance.get_event_log_handler()]
>>>>>>> 19bbf385

    log_manager = DagsterLogManager(
        logging_metadata=get_logging_metadata(pipeline_run),
        loggers=loggers,
        handlers=handlers,
    )

    try:
        executor = _get_host_mode_executor(pipeline, run_config, executor_defs, instance)
        execution_context = PlanOrchestrationContext(
            plan_data=PlanData(
                pipeline=pipeline,
                pipeline_run=pipeline_run,
                instance=instance,
                execution_plan=execution_plan,
                raise_on_error=raise_on_error,
                retry_mode=executor.retries,
            ),
            log_manager=log_manager,
            executor=executor,
            output_capture=None,
        )

        yield execution_context

    except DagsterError as dagster_error:
        if execution_context is None:
            user_facing_exc_info = (
                # pylint does not know original_exc_info exists is is_user_code_error is true
                # pylint: disable=no-member
                dagster_error.original_exc_info
                if dagster_error.is_user_code_error
                else sys.exc_info()
            )
            error_info = serializable_error_info_from_exc_info(user_facing_exc_info)

            event = DagsterEvent.pipeline_failure(
                pipeline_context_or_name=pipeline_run.pipeline_name,
                context_msg=(
                    f'Pipeline failure during initialization for pipeline "{pipeline_run.pipeline_name}". '
                    "This may be due to a failure in initializing the executor or one of the loggers."
                ),
                error_info=error_info,
            )
            log_manager.log_dagster_event(
                level=logging.ERROR, msg=event.message, dagster_event=event
            )
            yield event
        else:
            # pipeline teardown failure
            raise dagster_error

        if raise_on_error:
            raise dagster_error


def execute_run_host_mode(
    pipeline: ReconstructablePipeline,
    pipeline_run: PipelineRun,
    instance: DagsterInstance,
    executor_defs: Optional[List[ExecutorDefinition]] = None,
    raise_on_error: bool = False,
):
    check.inst_param(pipeline, "pipeline", ReconstructablePipeline)
    check.inst_param(pipeline_run, "pipeline_run", PipelineRun)
    check.inst_param(instance, "instance", DagsterInstance)
    check.opt_list_param(executor_defs, "executor_defs", of_type=ExecutorDefinition)
    executor_defs = executor_defs if executor_defs != None else default_executors

    if pipeline_run.status == PipelineRunStatus.CANCELED:
        message = "Not starting execution since the run was canceled before execution could start"
        instance.report_engine_event(
            message,
            pipeline_run,
        )
        raise DagsterInvariantViolationError(message)

    check.invariant(
        pipeline_run.status == PipelineRunStatus.NOT_STARTED
        or pipeline_run.status == PipelineRunStatus.STARTING,
        desc="Pipeline run {} ({}) in state {}, expected NOT_STARTED or STARTING".format(
            pipeline_run.pipeline_name, pipeline_run.run_id, pipeline_run.status
        ),
    )

    if pipeline_run.solids_to_execute:
        pipeline = pipeline.subset_for_execution_from_existing_pipeline(
            pipeline_run.solids_to_execute
        )

    execution_plan_snapshot = instance.get_execution_plan_snapshot(
        pipeline_run.execution_plan_snapshot_id
    )
    execution_plan = ExecutionPlan.rebuild_from_snapshot(
        pipeline_run.pipeline_name,
        execution_plan_snapshot,
    )

    _execute_run_iterable = ExecuteRunWithPlanIterable(
        execution_plan=execution_plan,
        iterator=pipeline_execution_iterator,
        execution_context_manager=PlanOrchestrationContextManager(
            context_event_generator=host_mode_execution_context_event_generator,
            pipeline=pipeline,
            execution_plan=execution_plan,
            run_config=pipeline_run.run_config,
            pipeline_run=pipeline_run,
            instance=instance,
            raise_on_error=raise_on_error,
            executor_defs=executor_defs,
            output_capture=None,
        ),
    )
    event_list = list(_execute_run_iterable)
    return event_list<|MERGE_RESOLUTION|>--- conflicted
+++ resolved
@@ -100,11 +100,7 @@
             )
         )
 
-<<<<<<< HEAD
-    loggers.extend(instance.get_loggers())
-=======
     handlers = [instance.get_event_log_handler()]
->>>>>>> 19bbf385
 
     log_manager = DagsterLogManager(
         logging_metadata=get_logging_metadata(pipeline_run),
