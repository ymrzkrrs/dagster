--- conflicted
+++ resolved
@@ -1117,7 +1117,6 @@
 
     # event subscriptions
 
-<<<<<<< HEAD
     def _get_yaml_python_handlers(self):
         handlers = []
         if self._dagster_python_log_config:
@@ -1140,12 +1139,11 @@
 
     def get_handlers(self):
         return self._handlers
-=======
+
     def get_event_log_handler(self):
         event_log_handler = _EventListenerLogHandler(self)
         event_log_handler.setLevel(10)
         return event_log_handler
->>>>>>> 19bbf385
 
     def handle_new_event(self, event):
         run_id = event.run_id
